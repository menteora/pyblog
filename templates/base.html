<!DOCTYPE html>
<html lang="it" data-theme="light">
<head>
  <meta charset="UTF-8">
  <meta name="viewport" content="width=device-width, initial-scale=1.0">
  <title>{{ title }}</title>
  <script src="https://cdn.tailwindcss.com"></script>
  <link href="https://cdn.jsdelivr.net/npm/daisyui@latest/dist/full.css" rel="stylesheet" type="text/css" />
  {% for snippet in plugins_head %}
  {{ snippet | safe }}
  {% endfor %}
</head>
<body class="bg-gray-100 text-gray-900 font-sans">
  <header class="bg-base-200 shadow-lg">
    <div class="navbar container mx-auto">
      <div class="navbar-start">
        <div class="dropdown">
          <label tabindex="0" class="btn btn-ghost lg:hidden">
            <svg xmlns="http://www.w3.org/2000/svg" class="h-5 w-5" fill="none" viewBox="0 0 24 24" stroke="currentColor"><path stroke-linecap="round" stroke-linejoin="round" stroke-width="2" d="M4 6h16M4 12h16M4 18h7" /></svg>
          </label>
          <ul tabindex="0" class="menu menu-sm dropdown-content mt-3 z-[1] p-2 shadow bg-base-100 rounded-box w-52">
            <li><a href="{{ base_url }}">Home</a></li>
            <li><a href="{{ base_url }}about.html">About</a></li>
            <li><a href="{{ base_url }}tags.html">Tags</a></li>
          </ul>
        </div>
        <a href="{{ base_url }}" class="btn btn-ghost normal-case text-xl">{{ site_title }}</a>
      </div>
      <div class="navbar-center hidden lg:flex">
        <ul class="menu menu-horizontal px-1">
          <li><a href="{{ base_url }}">Home</a></li>
          <li><a href="{{ base_url }}about.html">About</a></li>
          <li><a href="{{ base_url }}tags.html">Tags</a></li>
        </ul>
      </div>
      <div class="navbar-end">
        <!-- Future elements can go here -->
      </div>
    </div>
  </header>
<<<<<<< HEAD

{% if config.site.hero_image_url %}
<section class="w-full">
  <div class="relative w-full pt-[56.25%]"> <!-- 16:9 Aspect Ratio -->
    <img src="{{ config.site.hero_image_url }}" alt="{{ site_title }} hero image" class="absolute top-0 left-0 w-full h-full object-cover">
  </div>
</section>
{% endif %}

=======
>>>>>>> c1208fb9
  <div class="container mx-auto px-4 py-8">
    <main class="mt-8"> <!-- Added mt-8 to main to compensate for fixed header -->
      {% block content %}{% endblock %}
    </main>
    <footer class="mt-12 text-center text-sm text-gray-500">
      &copy; {{ now.year }} {{ site_title }}. Tutti i diritti riservati.
    </footer>
  </div>
  {% for snippet in plugins_body %}
  {{ snippet | safe }}
  {% endfor %}
</body>
</html><|MERGE_RESOLUTION|>--- conflicted
+++ resolved
@@ -38,7 +38,6 @@
       </div>
     </div>
   </header>
-<<<<<<< HEAD
 
 {% if config.site.hero_image_url %}
 <section class="w-full">
@@ -47,9 +46,6 @@
   </div>
 </section>
 {% endif %}
-
-=======
->>>>>>> c1208fb9
   <div class="container mx-auto px-4 py-8">
     <main class="mt-8"> <!-- Added mt-8 to main to compensate for fixed header -->
       {% block content %}{% endblock %}
