<script>console.log('CookieConsent body.html test log directly in plugin file.');</script>
<script src="https://cdn.jsdelivr.net/npm/cookieconsent@3/build/cookieconsent.min.js"></script>
<script>
<<<<<<< HEAD
try {
  document.addEventListener('DOMContentLoaded', function () {
    var cc = initCookieConsent();
    cc.run({
      guiOptions: {
        consentModal: { layout: 'cloud', position: 'bottom center' },
        preferencesModal: { layout: 'box' }
      },
      categories: {
        necessary: { enabled: true, readOnly: true },
        analytics: {}
      },
      onFirstAction: function(user_preferences, cookie){
        // if (cc.allowedCategory('analytics')) {
        //   loadAnalytics();
        // }
      },
      onAccept: function(cookie){
        // if (cc.allowedCategory('analytics')) {
        //   loadAnalytics();
        // }
      }
    });

    function loadAnalytics(){
      if (!window.ga_loaded){
        var s = document.createElement('script');
        s.src = 'https://www.googletagmanager.com/gtag/js?id={{ config.COOKIECONSENT_GA_ID }}';
        s.async = true;
        document.head.appendChild(s);
        window.dataLayer = window.dataLayer || [];
        function gtag(){dataLayer.push(arguments);}
        gtag('js', new Date());
        gtag('config', '{{ config.COOKIECONSENT_GA_ID }}');
        window.ga_loaded = true;
      }
    }
  });
=======
document.addEventListener('DOMContentLoaded', function () {
try {
  var cc = initCookieConsent();
  cc.run({
    guiOptions: {
      consentModal: { layout: 'cloud', position: 'bottom center' },
      preferencesModal: { layout: 'box' }
    },
    categories: {
      necessary: { enabled: true, readOnly: true },
      analytics: {}
    },
    onFirstAction: function(user_preferences, cookie){
      // if (cc.allowedCategory('analytics')) {
      //   loadAnalytics();
      // }
    },
    onAccept: function(cookie){
      // if (cc.allowedCategory('analytics')) {
      //   loadAnalytics();
      // }
    }
  });

  function loadAnalytics(){
    if (!window.ga_loaded){
      var s = document.createElement('script');
      s.src = 'https://www.googletagmanager.com/gtag/js?id={{ config.COOKIECONSENT_GA_ID }}';
      s.async = true;
      document.head.appendChild(s);
      window.dataLayer = window.dataLayer || [];
      function gtag(){dataLayer.push(arguments);}
      gtag('js', new Date());
      gtag('config', '{{ config.COOKIECONSENT_GA_ID }}');
      window.ga_loaded = true;
    }
  }
});
>>>>>>> 87e339b2
} catch (error) {
  console.error("CookieConsent Initialization Error:", error);
}
</script><|MERGE_RESOLUTION|>--- conflicted
+++ resolved
@@ -1,7 +1,6 @@
 <script>console.log('CookieConsent body.html test log directly in plugin file.');</script>
 <script src="https://cdn.jsdelivr.net/npm/cookieconsent@3/build/cookieconsent.min.js"></script>
 <script>
-<<<<<<< HEAD
 try {
   document.addEventListener('DOMContentLoaded', function () {
     var cc = initCookieConsent();
@@ -40,46 +39,7 @@
       }
     }
   });
-=======
-document.addEventListener('DOMContentLoaded', function () {
-try {
-  var cc = initCookieConsent();
-  cc.run({
-    guiOptions: {
-      consentModal: { layout: 'cloud', position: 'bottom center' },
-      preferencesModal: { layout: 'box' }
-    },
-    categories: {
-      necessary: { enabled: true, readOnly: true },
-      analytics: {}
-    },
-    onFirstAction: function(user_preferences, cookie){
-      // if (cc.allowedCategory('analytics')) {
-      //   loadAnalytics();
-      // }
-    },
-    onAccept: function(cookie){
-      // if (cc.allowedCategory('analytics')) {
-      //   loadAnalytics();
-      // }
-    }
-  });
 
-  function loadAnalytics(){
-    if (!window.ga_loaded){
-      var s = document.createElement('script');
-      s.src = 'https://www.googletagmanager.com/gtag/js?id={{ config.COOKIECONSENT_GA_ID }}';
-      s.async = true;
-      document.head.appendChild(s);
-      window.dataLayer = window.dataLayer || [];
-      function gtag(){dataLayer.push(arguments);}
-      gtag('js', new Date());
-      gtag('config', '{{ config.COOKIECONSENT_GA_ID }}');
-      window.ga_loaded = true;
-    }
-  }
-});
->>>>>>> 87e339b2
 } catch (error) {
   console.error("CookieConsent Initialization Error:", error);
 }
