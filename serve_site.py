#!/usr/bin/env python3
"""Simple HTTP server to serve the generated site directory."""
import http.server
import socketserver
import argparse
from pathlib import Path
<<<<<<< HEAD
import yaml
=======
>>>>>>> 3d2e0ad9
import os

DEFAULT_PORT = 8000

parser = argparse.ArgumentParser(description="Serve the generated site locally")
parser.add_argument("--port", "-p", type=int, default=DEFAULT_PORT,
                    help="Port to bind the HTTP server")
args = parser.parse_args()

# Load configuration to determine the output directory
script_dir = Path(__file__).resolve().parent
config_path = script_dir / "config.yml"
if not config_path.exists():
    raise SystemExit("File di configurazione 'config.yml' non trovato")
with config_path.open(encoding="utf-8") as f:
    config = yaml.safe_load(f)

output_dir = Path(config.get("output_dir", "site/"))
site_dir = output_dir if output_dir.is_absolute() else script_dir / output_dir
if not site_dir.is_dir():
    raise SystemExit(f"Cartella '{output_dir}' non trovata: {site_dir}")

# Change working directory so the HTTP server serves from the configured output directory
os.chdir(site_dir)

# Change working directory so the HTTP server serves from 'site'
os.chdir(site_dir)

class QuietHandler(http.server.SimpleHTTPRequestHandler):
    # Silence logging to keep output clean
    def log_message(self, format, *args):
        pass

handler = QuietHandler

with socketserver.TCPServer(("0.0.0.0", args.port), handler) as httpd:
    print(f"Serving '{site_dir}' at http://localhost:{args.port}")
    try:
        httpd.serve_forever()
    except KeyboardInterrupt:
        print("\nServer stopped")<|MERGE_RESOLUTION|>--- conflicted
+++ resolved
@@ -4,10 +4,7 @@
 import socketserver
 import argparse
 from pathlib import Path
-<<<<<<< HEAD
 import yaml
-=======
->>>>>>> 3d2e0ad9
 import os
 
 DEFAULT_PORT = 8000
